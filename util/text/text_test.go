package text

import (
	"strings"
	"testing"
)

func TestWrap(t *testing.T) {
	cases := []struct {
		Input, Output string
		Lim           int
	}{
		// A simple word passes through.
		{
			"foo",
			"foo",
			4,
		},
		// Word breaking
		{
			"foobarbaz",
			"foob\narba\nz",
			4,
		},
		// Lines are broken at whitespace.
		{
			"foo bar baz",
			"foo\nbar\nbaz",
			4,
		},
		// Word breaking
		{
			"foo bars bazzes",
			"foo\nbars\nbazz\nes",
			4,
		},
		// A word that would run beyond the width is wrapped.
		{
			"fo sop",
			"fo\nsop",
			4,
		},
		// A tab counts as 4 characters.
		{
			"foo\nb\t r\n baz",
			"foo\nb\n  r\n baz",
			4,
		},
		// Trailing whitespace is removed after used for wrapping.
		// Runs of whitespace on which a line is broken are removed.
		{
			"foo    \nb   ar   ",
			"foo\n\nb\nar\n",
			4,
		},
		// An explicit line break at the end of the input is preserved.
		{
			"foo bar baz\n",
			"foo\nbar\nbaz\n",
			4,
		},
		// Explicit break are always preserved.
		{
			"\nfoo bar\n\n\nbaz\n",
			"\nfoo\nbar\n\n\nbaz\n",
			4,
		},
		// Ignore complete words with terminal color sequence
		{
			"foo \x1b[31mbar\x1b[0m baz",
			"foo\n\x1b[31mbar\x1b[0m\nbaz",
			4,
		},
		// Handle words with colors sequence inside the word
		{
			"foo b\x1b[31mbar\x1b[0mr baz",
			"foo\nb\x1b[31mbar\n\x1b[0mr\nbaz",
			4,
		},
		// Break words with colors sequence inside the word
		{
			"foo bb\x1b[31mbar\x1b[0mr baz",
			"foo\nbb\x1b[31mba\nr\x1b[0mr\nbaz",
			4,
		},
		// Complete example:
		{
			" This is a list: \n\n\t* foo\n\t* bar\n\n\n\t* baz  \nBAM    ",
			" This\nis a\nlist:\n\n\n    *\nfoo\n    *\nbar\n\n\n    *\nbaz\nBAM\n",
			6,
		},
		// Handle chinese (wide characters)
		{
			"婞一枳郲逴靲屮蜧曀殳，掫乇峔掮傎溒兀緉冘仜。",
			"婞一枳郲逴靲\n屮蜧曀殳，掫\n乇峔掮傎溒兀\n緉冘仜。",
			12,
		},
		// Handle chinese with colors
		{
			"婞一枳郲逴\x1b[31m靲屮蜧曀殳，掫乇峔掮傎溒\x1b[0m兀緉冘仜。",
			"婞一枳郲逴\x1b[31m靲\n屮蜧曀殳，掫\n乇峔掮傎溒\x1b[0m兀\n緉冘仜。",
			12,
		},
	}

	for i, tc := range cases {
		actual, lines := Wrap(tc.Input, tc.Lim)
		if actual != tc.Output {
			t.Fatalf("Case %d Input:\n\n`%s`\n\nExpected Output:\n\n`%s`\n\nActual Output:\n`\n%s`",
				i, tc.Input, tc.Output, actual)
		}

		expected := len(strings.Split(tc.Output, "\n"))
		if expected != lines {
			t.Fatalf("Case %d Nb lines mismatch\nExpected:%d\nActual:%d",
				i, expected, lines)
		}
	}
}

func TestWrapLeftPadded(t *testing.T) {
	cases := []struct {
		input, output string
		lim, pad      int
	}{
		{
			"The Lorem ipsum text is typically composed of pseudo-Latin words. It is commonly used as placeholder text to examine or demonstrate the visual effects of various graphic design.",
			`    The Lorem ipsum text is typically composed of
    pseudo-Latin words. It is commonly used as placeholder
    text to examine or demonstrate the visual effects of
    various graphic design.`,
			59, 4,
		},
		// Handle Chinese
		{
			"婞一枳郲逴靲屮蜧曀殳，掫乇峔掮傎溒兀緉冘仜。郼牪艽螗媷錵朸一詅掜豗怙刉笀丌，楀棶乇矹迡搦囷圣亍昄漚粁仈祂。覂一洳袶揙楱亍滻瘯毌，掗屮柅軡菵腩乜榵毌夯。勼哻怌婇怤灟葠雺奷朾恦扰衪岨坋誁乇芚誙腞。冇笉妺悆浂鱦賌廌灱灱觓坋佫呬耴跣兀枔蓔輈。嵅咍犴膰痭瘰机一靬涽捊矷尒玶乇，煚塈丌岰陊鉖怞戉兀甿跾觓夬侄。棩岧汌橩僁螗玎一逭舴圂衪扐衲兀，嵲媕亍衩衿溽昃夯丌侄蒰扂丱呤。毰侘妅錣廇螉仴一暀淖蚗佶庂咺丌，輀鈁乇彽洢溦洰氶乇构碨洐巿阹。",
			`    婞一枳郲逴靲屮蜧曀殳，掫乇峔掮傎溒兀緉冘仜。郼牪艽螗媷
    錵朸一詅掜豗怙刉笀丌，楀棶乇矹迡搦囷圣亍昄漚粁仈祂。覂
    一洳袶揙楱亍滻瘯毌，掗屮柅軡菵腩乜榵毌夯。勼哻怌婇怤灟
    葠雺奷朾恦扰衪岨坋誁乇芚誙腞。冇笉妺悆浂鱦賌廌灱灱觓坋
    佫呬耴跣兀枔蓔輈。嵅咍犴膰痭瘰机一靬涽捊矷尒玶乇，煚塈
    丌岰陊鉖怞戉兀甿跾觓夬侄。棩岧汌橩僁螗玎一逭舴圂衪扐衲
    兀，嵲媕亍衩衿溽昃夯丌侄蒰扂丱呤。毰侘妅錣廇螉仴一暀淖
    蚗佶庂咺丌，輀鈁乇彽洢溦洰氶乇构碨洐巿阹。`,
			59, 4,
		},
	}

	for i, tc := range cases {
		actual, lines := WrapLeftPadded(tc.input, tc.lim, tc.pad)
		if actual != tc.output {
			t.Fatalf("Case %d Input:\n\n`%s`\n\nExpected Output:\n`\n%s`\n\nActual Output:\n`\n%s\n%s`",
				i, tc.input, tc.output,
				"|"+strings.Repeat("-", tc.lim-2)+"|",
				actual)
		}

		expected := len(strings.Split(tc.output, "\n"))
		if expected != lines {
			t.Fatalf("Case %d Nb lines mismatch\nExpected:%d\nActual:%d",
				i, expected, lines)
		}
	}
}

func TestWordLen(t *testing.T) {
	cases := []struct {
		Input  string
		Length int
	}{
		// A simple word
		{
			"foo",
			3,
		},
		// A simple word with colors
		{
			"\x1b[31mbar\x1b[0m",
			3,
		},
		// Handle prefix and suffix properly
		{
			"foo\x1b[31mfoobarHoy\x1b[0mbaaar",
			17,
		},
		// Handle chinese
		{
			"快檢什麼望對",
			12,
		},
		// Handle chinese with colors
		{
			"快\x1b[31m檢什麼\x1b[0m望對",
			12,
		},
	}

	for i, tc := range cases {
		l := wordLen(tc.Input)
		if l != tc.Length {
			t.Fatalf("Case %d Input:\n\n`%s`\n\nExpected Output:\n\n`%d`\n\nActual Output:\n\n`%d`",
				i, tc.Input, tc.Length, l)
		}
	}
<<<<<<< HEAD
}

func TestSplitWord(t *testing.T) {
	cases := []struct {
		Input            string
		Length           int
		Result, Leftover string
	}{
		// A simple word passes through.
		{
			"foo",
			4,
			"foo", "",
		},
		// Cut at the right place
		{
			"foobarHoy",
			4,
			"foob", "arHoy",
		},
		// A simple word passes through with colors
		{
			"\x1b[31mbar\x1b[0m",
			4,
			"\x1b[31mbar\x1b[0m", "",
		},
		// Cut at the right place with colors
		{
			"\x1b[31mfoobarHoy\x1b[0m",
			4,
			"\x1b[31mfoob", "arHoy\x1b[0m",
		},
		// Handle prefix and suffix properly
		{
			"foo\x1b[31mfoobarHoy\x1b[0mbaaar",
			4,
			"foo\x1b[31mf", "oobarHoy\x1b[0mbaaar",
		},
		// Cut properly with length = 0
		{
			"foo",
			0,
			"", "foo",
		},
		// Handle chinese
		{
			"快檢什麼望對",
			4,
			"快檢", "什麼望對",
		},
		{
			"快檢什麼望對",
			5,
			"快檢", "什麼望對",
		},
		// Handle chinese with colors
		{
			"快\x1b[31m檢什麼\x1b[0m望對",
			4,
			"快\x1b[31m檢", "什麼\x1b[0m望對",
		},
	}

	for i, tc := range cases {
		result, leftover := splitWord(tc.Input, tc.Length)
		if result != tc.Result || leftover != tc.Leftover {
			t.Fatalf("Case %d Input:\n\n`%s`\n\nExpected Output:\n\n`%s` - `%s`\n\nActual Output:\n\n`%s` - `%s`",
				i, tc.Input, tc.Result, tc.Leftover, result, leftover)
		}
	}
=======
>>>>>>> 3fa2d15f
}<|MERGE_RESOLUTION|>--- conflicted
+++ resolved
@@ -202,77 +202,4 @@
 				i, tc.Input, tc.Length, l)
 		}
 	}
-<<<<<<< HEAD
-}
-
-func TestSplitWord(t *testing.T) {
-	cases := []struct {
-		Input            string
-		Length           int
-		Result, Leftover string
-	}{
-		// A simple word passes through.
-		{
-			"foo",
-			4,
-			"foo", "",
-		},
-		// Cut at the right place
-		{
-			"foobarHoy",
-			4,
-			"foob", "arHoy",
-		},
-		// A simple word passes through with colors
-		{
-			"\x1b[31mbar\x1b[0m",
-			4,
-			"\x1b[31mbar\x1b[0m", "",
-		},
-		// Cut at the right place with colors
-		{
-			"\x1b[31mfoobarHoy\x1b[0m",
-			4,
-			"\x1b[31mfoob", "arHoy\x1b[0m",
-		},
-		// Handle prefix and suffix properly
-		{
-			"foo\x1b[31mfoobarHoy\x1b[0mbaaar",
-			4,
-			"foo\x1b[31mf", "oobarHoy\x1b[0mbaaar",
-		},
-		// Cut properly with length = 0
-		{
-			"foo",
-			0,
-			"", "foo",
-		},
-		// Handle chinese
-		{
-			"快檢什麼望對",
-			4,
-			"快檢", "什麼望對",
-		},
-		{
-			"快檢什麼望對",
-			5,
-			"快檢", "什麼望對",
-		},
-		// Handle chinese with colors
-		{
-			"快\x1b[31m檢什麼\x1b[0m望對",
-			4,
-			"快\x1b[31m檢", "什麼\x1b[0m望對",
-		},
-	}
-
-	for i, tc := range cases {
-		result, leftover := splitWord(tc.Input, tc.Length)
-		if result != tc.Result || leftover != tc.Leftover {
-			t.Fatalf("Case %d Input:\n\n`%s`\n\nExpected Output:\n\n`%s` - `%s`\n\nActual Output:\n\n`%s` - `%s`",
-				i, tc.Input, tc.Result, tc.Leftover, result, leftover)
-		}
-	}
-=======
->>>>>>> 3fa2d15f
 }